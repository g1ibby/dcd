# ⚡ DCD - Deploy Docker Apps in Seconds, Not Hours

<div align="center">

[![Crates.io](https://img.shields.io/crates/v/dcd.svg)](https://crates.io/crates/dcd)
[![Downloads](https://img.shields.io/crates/d/dcd.svg)](https://crates.io/crates/dcd)
[![Stars](https://img.shields.io/github/stars/g1ibby/dcd.svg)](https://github.com/g1ibby/dcd/stargazers)
[![License: MIT](https://img.shields.io/badge/License-MIT-yellow.svg)](https://opensource.org/licenses/MIT)
[![CI](https://img.shields.io/github/actions/workflow/status/g1ibby/dcd/ci.yml?branch=main)](https://github.com/g1ibby/dcd/actions)

**The simplest way to deploy Docker Compose applications to any server**

*Stop wrestling with complex CI/CD. Start shipping faster.*

[🎯 Quick Start](#-quick-start) • [🔥 Features](#-why-developers-love-dcd) • [📖 Examples](#-real-world-examples) • [🛠️ Install](#-installation)

</div>

---

<div align="center">
  <img src="demo/demo.gif" alt="DCD in action - deploy in seconds" width="800">
  <p><em>Deploy your Docker app to production in one command ⚡</em></p>
</div>

## 💡 The Problem Every Developer Knows

You've built something amazing locally. `docker-compose up` works perfectly. Now you need to deploy it...

**Option 1: Managed Platforms** 🏢
- 💸 Expensive as you scale  
- 🔒 Vendor lock-in
- ⚙️ Limited customization
- 🚫 Not all apps supported

**Option 2: Complex CI/CD** 🤯
- 📚 Hours learning Kubernetes/Docker Swarm
- 🔧 Complex pipeline setup
- 🐛 More things to break
- ⏰ Weeks to get right

**What if there was a third way?** 🤔

## ✨ Meet DCD - Your Deploy Button for Any Server

DCD gives you the **simplicity of Heroku** with the **power of your own server**. Deploy Docker Compose apps to any VPS with a single command.

```bash
# That's it. Your app is live. 🎉
dcd up user@your-server.com
```

**Perfect for:**
- 🏗️ Personal projects that outgrew localhost
- 💡 Side hustles that need production deployment  
- 🚀 Startups wanting infrastructure control
- 👨‍💻 Developers who value simplicity over complexity

## 🔥 Why Developers Love DCD

### 🎯 **Zero Configuration Deployment**
No YAML hell, no pipeline setup. If it runs with `docker-compose`, it deploys with DCD.

### ⚡ **Lightning Fast**
From code change to live production in under 30 seconds. No build queues, no waiting.

### 🔒 **Your Infrastructure, Your Rules**
Deploy to any Linux server you control. Keep your data, control your costs.

### 🔄 **GitHub Actions Ready**
Drop-in action for automatic deployments. Perfect CI/CD in 5 lines of YAML.

### 💰 **Save Money**
$5/month VPS vs $20+/month managed platform. DCD pays for itself immediately.

## 🚀 Quick Start

### Install DCD
```bash
cargo install dcd
```

*Or download from [releases](https://github.com/g1ibby/dcd/releases)*

### Deploy Your First App
```bash
# 1. Have a docker-compose.yml? ✅
# 2. Have SSH access to a server? ✅  
# 3. Deploy!
dcd up user@your-server.com

# That's literally it. Your app is live! 🎉
```

### Setup Automatic Deployments
Add this to `.github/workflows/deploy.yml`:

```yaml
- name: Deploy to production  
  uses: g1ibby/dcd/dcd-deploy@v1
  with:
    target: ${{ secrets.SSH_USER }}@${{ secrets.SSH_HOST }}
    ssh_private_key: ${{ secrets.SSH_PRIVATE_KEY }}
```

**Push to main = instant deployment** ⚡

## 🌟 Real-World Success Story

### Why I Built DCD - My HomeLLM Deployment Story

I created DCD to solve my own deployment frustrations while building [HomeLLM](https://github.com/g1ibby/homellm) - a self-hosted AI platform with Open WebUI, LiteLLM proxy, PostgreSQL, and Traefik.

**The Pain Before DCD:**
Every deployment was a manual nightmare:
```bash
ssh user@my-server.com
cd /opt/homellm
git pull origin main
docker-compose down
docker-compose pull
docker-compose up -d
```

This process took 5-10 minutes and often failed. I avoided deploying updates, which meant bugs stayed unfixed and features took weeks to reach production.

**After Building DCD:**
```bash
dcd up user@my-server.com
```

**The transformation:**
- ⚡ **10x faster**
- 🔄 **100% reliable**  
- 🚀 **Deploy confidence**
- 🎯 **Focus on features**

[**See the live deployment workflow →**](https://github.com/g1ibby/homellm/blob/main/.github/workflows/deploy.yml)

Now HomeLLM automatically deploys every time I push to main. What used to be a stressful weekend task is now a seamless part of my development flow.


## 🔥 Real-World Examples

### The Side Project That Became Profitable

**Before DCD:**
```bash
# Every deployment was a nightmare
ssh user@server
git pull
docker-compose down
docker-compose pull  
docker-compose up -d
```
<<<<<<< HEAD
-f, --file <COMPOSE_FILES>...   Docker compose file(s) to use. Can be specified multiple times.
                                (Defaults based on Docker Compose standard behavior if not provided)
-e, --env-file <ENV_FILES>...   Environment file(s) to use. Can be specified multiple times.
                                (Defaults based on Docker Compose standard behavior if not provided)
-i, --identity <IDENTITY_FILE>  Path to the SSH private key for connecting to the remote host.
                                Supports tilde (~) expansion. Auto-detects ~/.ssh/id_rsa or 
                                ~/.ssh/id_ed25519 if not specified.
-w, --workdir <REMOTE_DIR>      Remote working directory on the target host where files will be synced
                                and commands executed.
                                (Defaults to ~/.dcd/<project_name>)
-v, --verbose...                Increase message verbosity (-v for debug, -vv for trace).
-V, --version                   Print version information.
-h, --help                      Print help information.
=======

**With DCD:**
```bash
dcd up user@server
>>>>>>> b371d22a
```

**Result:** Went from deploying once a week (too scary) to deploying multiple times per day. Shipped features faster, caught bugs earlier, grew revenue 3x.

## 🎯 Perfect For Your Stack

### ✅ **What Works Great**
- 🐳 Any Docker Compose app
- 🌐 Web apps (React, Vue, Next.js...)  
- 🗄️ Full-stack apps with databases
- 🤖 AI/ML applications
- 📊 Data analytics platforms
- 🔗 API services and microservices

### ✅ **Supported Platforms**
- 🐧 Ubuntu/Debian servers
- ☁️ Any VPS (DigitalOcean, Linode, AWS EC2...)
- 🏠 Self-hosted servers
- 🔒 Private infrastructure

## 🛠️ Advanced Features

<details>
<summary><strong>📋 Full Command Reference</strong></summary>

### Commands
- `dcd analyze` - Preview what will be deployed
- `dcd up <target>` - Deploy or update your app
- `dcd status <target>` - Check deployment status  
- `dcd destroy <target>` - Clean removal

### Global Options
```bash
-f, --file <FILES>...       Docker Compose files
-e, --env-file <FILES>...   Environment files  
-i, --identity <KEY>        SSH private key
-w, --workdir <DIR>         Remote working directory
-v, --verbose               Debug output
```

### Examples
```bash
# Multiple compose files
dcd -f docker-compose.yml -f docker-compose.prod.yml up user@server

# Custom SSH key and port
dcd -i ~/.ssh/deploy_key up user@server.com:2222

# Different environment
dcd -e .env.production up user@prod-server.com
```

</details>

<details>
<summary><strong>🔄 GitHub Actions Integration</strong></summary>

### Basic Setup
```yaml
name: Deploy
on:
  push:
    branches: [main]
    
jobs:
  deploy:
    runs-on: ubuntu-latest
    steps:
      - uses: actions/checkout@v4
      - uses: g1ibby/dcd/dcd-deploy@v1
        with:
          target: ${{ secrets.SSH_USER }}@${{ secrets.SSH_HOST }}
          ssh_private_key: ${{ secrets.SSH_PRIVATE_KEY }}
```

### Advanced Configuration
```yaml
- uses: g1ibby/dcd/dcd-deploy@v1
  with:
    command: up
    target: ${{ secrets.SSH_USER }}@${{ secrets.SSH_HOST }}
    compose_files: "docker-compose.yml docker-compose.prod.yml"
    env_files: ".env.prod"
    ssh_private_key: ${{ secrets.SSH_PRIVATE_KEY }}
    remote_dir: "/opt/myapp"
    no_health_check: false
```

### Environment Management
```yaml
jobs:
  deploy:
    environment: production  # GitHub environment with secrets
    env:
      DATABASE_URL: ${{ secrets.DATABASE_URL }}
      API_KEY: ${{ secrets.API_KEY }}
```

</details>

<details>
<summary><strong>⚙️ Technical Details</strong></summary>

### How DCD Works
1. **Analyzes** your Docker Compose configuration locally
2. **Syncs** necessary files to your server via SSH/SFTP
3. **Installs** Docker if needed (optional)
4. **Deploys** using `docker compose up`
5. **Verifies** health checks pass
6. **Reports** success or failure

### File Synchronization
- Automatically detects referenced files in volumes
- Syncs only what's needed
- Preserves file permissions
- Creates backups before updates

### Environment Variables
- Scans compose files for variable usage
- Sources from local environment
- Generates `.env.dcd` file for remote deployment
- Secure handling of secrets

### Security
- Uses SSH key authentication
- Files transferred over encrypted SFTP
- No credentials stored on remote server
- Configurable working directories

</details>

## 🤝 Join the Community

### 🌟 **Show Your Support**
Star this repo if DCD helps your deployments! ⭐

### 🐛 **Found a Bug?**
[Open an issue](https://github.com/g1ibby/dcd/issues) - we respond fast!

### 💡 **Have Ideas?**
[Join discussions](https://github.com/g1ibby/dcd/discussions) and help shape DCD's future.

### 🔗 **Spread the Word**
- [Twitter](https://twitter.com/intent/tweet?text=Just%20discovered%20DCD%20-%20deploy%20Docker%20apps%20in%20seconds!%20https://github.com/g1ibby/dcd)
- [Reddit](https://www.reddit.com/submit?url=https://github.com/g1ibby/dcd&title=DCD%20-%20Deploy%20Docker%20Compose%20apps%20to%20any%20server%20in%20seconds)
- [Hacker News](https://news.ycombinator.com/submitlink?u=https://github.com/g1ibby/dcd&t=DCD%20-%20Deploy%20Docker%20Compose%20apps%20to%20any%20server%20in%20seconds)

## 📦 Installation

### Using Cargo
```bash
cargo install dcd
```

### Download Binary
Get the latest release for your platform:
- [Linux (x86_64)](https://github.com/g1ibby/dcd/releases)
- [macOS (Intel)](https://github.com/g1ibby/dcd/releases)  
- [macOS (Apple Silicon)](https://github.com/g1ibby/dcd/releases)

### Verify Installation
```bash
dcd --version
```

## 🚀 Ready to Deploy Faster?

Stop spending hours on deployment setup. Start shipping features.

```bash
# Install DCD
cargo install dcd

# Deploy your app
dcd up user@your-server.com

# Celebrate! 🎉
```

---

<div align="center">

**Made with ❤️ for developers who want to ship, not configure**

[🐛 Report Bug](https://github.com/g1ibby/dcd/issues) • [💡 Request Feature](https://github.com/g1ibby/dcd/discussions) • [📖 Documentation](CONTRIBUTING.md)

</div>

## 📝 Current Limitations

While DCD handles most Docker Compose deployments perfectly, there are a few current limitations:

- **Build Context**: Services using `build:` directive aren't supported yet. Use pre-built images from registries instead.
- **Platform Support**: Currently optimized for Debian/Ubuntu systems. Other Linux distributions may need adjustments.

---

<div align="center">
<sub>Built with 🦀 Rust for maximum performance and reliability</sub>
</div><|MERGE_RESOLUTION|>--- conflicted
+++ resolved
@@ -153,26 +153,10 @@
 docker-compose pull  
 docker-compose up -d
 ```
-<<<<<<< HEAD
--f, --file <COMPOSE_FILES>...   Docker compose file(s) to use. Can be specified multiple times.
-                                (Defaults based on Docker Compose standard behavior if not provided)
--e, --env-file <ENV_FILES>...   Environment file(s) to use. Can be specified multiple times.
-                                (Defaults based on Docker Compose standard behavior if not provided)
--i, --identity <IDENTITY_FILE>  Path to the SSH private key for connecting to the remote host.
-                                Supports tilde (~) expansion. Auto-detects ~/.ssh/id_rsa or 
-                                ~/.ssh/id_ed25519 if not specified.
--w, --workdir <REMOTE_DIR>      Remote working directory on the target host where files will be synced
-                                and commands executed.
-                                (Defaults to ~/.dcd/<project_name>)
--v, --verbose...                Increase message verbosity (-v for debug, -vv for trace).
--V, --version                   Print version information.
--h, --help                      Print help information.
-=======
 
 **With DCD:**
 ```bash
 dcd up user@server
->>>>>>> b371d22a
 ```
 
 **Result:** Went from deploying once a week (too scary) to deploying multiple times per day. Shipped features faster, caught bugs earlier, grew revenue 3x.
